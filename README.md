--- conflicted
+++ resolved
@@ -93,27 +93,6 @@
 #### Windows
 1. Make sure you have installed `Visual Studio` and `.NET Framework 4.6`
 1. Build the AudioBot with Visual Studio.
-<<<<<<< HEAD
-1. Getting the dependencies
-   1. Get the ffmpeg [32bit](https://ffmpeg.zeranoe.com/builds/win32/static/ffmpeg-latest-win32-static.zip) or [64bit](https://ffmpeg.zeranoe.com/builds/win64/static/ffmpeg-latest-win64-static.zip) binary.
-   1. Open the archive and copy the ffmpeg binary from `ffmpeg-latest-winXX-static\bin\ffmpeg.exe` to `TS3AudioBot\bin\Release\`
-
-### Installation
-1. Create a group for the AudioBotAdmin with no requirements (just ensure a high enough `i_group_needed_member_add_power`).
-1. Create a privilege key for the ServerAdmin group (or a group which has equivalent rights).
-1. The first time you'll need to run `mono TS3AudioBot.exe` without parameter and
-it will ask you a few questions.
-1. Close the bot again and configure your `rights.toml` in `TS3AudioBot\bin\Release\` to your desires.
-You can use the template rules and assign your admin as suggested in the automatically generated file,
-or dive into the Rights syntax [here](https://github.com/Splamy/TS3AudioBot/wiki/Rights).
-1. Start the bot again.
-1. Send the bot in a private message `!bot setup <key>` where `<key>` is the privilege key from a previous step.
-1. Now you can move the process to the background or close the bot with `!quit` in teamspeak and run it in the background.  
-1. (optional) You can configure the logging levels and outputs in the `NLog.config` file, read [here](https://github.com/NLog/NLog/wiki/Configuration-file) to learn more.
-1. Congratz, you're done! Enjoy listening to your favourite music, experimenting with the crazy command system or do whatever you whish to do ;).  
-For further reading check out the [CommandSystem](https://github.com/Splamy/TS3AudioBot/wiki/CommandSystem)
-=======
->>>>>>> 4be7c654
 
 ### Testing and Fuzzing
 1. Run the *TS3ABotUnitTests* project in Visual Studio or Monodevelop.
